#!/bin/bash
# File: .devcontainer.extend/project-installs.sh
# Purpose: Post-creation setup script for development container
# Called after the devcontainer is created and installs the sw needed for a spesiffic project.
# So add you stuff here and they will go into your development container.

set -e

# Main execution flow
main() {
    echo "🚀 Starting project-installs setup..."

    # Set container ID and change hostname
    # shellcheck source=/dev/null
    source "$(dirname "$(dirname "$(realpath "$0")")")/.devcontainer/additions/set-hostname.sh"
    set_container_id || {
        echo "❌ Failed to set container ID"
        return 1
    }


    # Mark the git folder as safe
    mark_git_folder_as_safe

    # Version checks
    echo "🔍 Verifying installed versions..."
    check_node_version
    check_python_version
    check_powershell_version
    check_azure_cli_version
    check_npm_packages



    # Run project-specific installations
    install_project_tools

    echo "🎉 Post-creation setup complete!"
}

# Check Node.js version
check_node_version() {
    echo "Checking Node.js installation..."
    if command -v node >/dev/null 2>&1; then
        NODE_VERSION=$(node --version)
        echo "✅ Node.js is installed (version: $NODE_VERSION)"
    else
        echo "❌ Node.js is not installed"
        exit 1
    fi
}

# Check Python version
check_python_version() {
    echo "Checking Python installation..."
    if command -v python >/dev/null 2>&1; then
        PYTHON_VERSION=$(python --version)
        echo "✅ Python is installed (version: $PYTHON_VERSION)"
    else
        echo "❌ Python is not installed"
        exit 1
    fi
}

# Check PowerShell version
check_powershell_version() {
    echo "PowerShell version:"
    pwsh -Version
}

# Check Azure CLI version
check_azure_cli_version() {
    echo "Azure CLI version:"
    az version
}

# Check global npm packages versions
check_npm_packages() {
    echo "📦 Installed npm global packages:"
    npm list -g --depth=0
}



mark_git_folder_as_safe() {
    echo "🔒 Setting up Git repository safety..."

    # Check current ownership
    local repo_owner=$(stat -c '%u' /workspace/.git)
    local container_user=$(id -u)
    echo "👤 Repository ownership:"
    echo "   Repository owner ID: $repo_owner"
    echo "   Container user ID: $container_user"
    ls -l /workspace/.git

    # Mark workspace as safe globally
    git config --global --add safe.directory /workspace
    git config --global --add safe.directory '*'

    # Additional git configurations for mounted volumes
    git config --global core.fileMode false  # Ignore file mode changes
    git config --global core.hideDotFiles false  # Show dotfiles

    # Verify the configuration
    if git config --global --get-all safe.directory | grep -q "/workspace"; then
        echo "✅ Git folder marked as safe: /workspace"
    else
        echo "❌ Failed to mark Git folder as safe"
        return 1
    fi

    # Test Git status to verify it works
    if git status &>/dev/null; then
        echo "✅ Git commands working correctly"
    else
        echo "❌ Git commands still having issues"
        return 1
    fi

    # Show final git config for verification
    echo "🔧 Current Git configuration:"
    git config --global --list | grep -E "safe|core"
}


<<<<<<< HEAD
=======
mark_git_folder_as_safe() {
    # this solves the problem that the repo is owned by your host computer - so when the container starts it is not owned by the user the container is running as
    echo "✅ Marked git folder as safe: /workspace"
    git config --global --add safe.directory /workspace
}


>>>>>>> 968e3bc7
# Run project-specific installations
install_project_tools() {
    echo "🛠️ Installing project-specific tools..."

    # === ADD YOUR PROJECT-SPECIFIC INSTALLATIONS BELOW ===

    # Example: Installing Azure Functions Core Tools
    # npm install -g azure-functions-core-tools@4

    # Example: Installing specific Python packages
    # pip install pandas numpy

    # === END PROJECT-SPECIFIC INSTALLATIONS ===
}


main<|MERGE_RESOLUTION|>--- conflicted
+++ resolved
@@ -123,16 +123,7 @@
 }
 
 
-<<<<<<< HEAD
-=======
-mark_git_folder_as_safe() {
-    # this solves the problem that the repo is owned by your host computer - so when the container starts it is not owned by the user the container is running as
-    echo "✅ Marked git folder as safe: /workspace"
-    git config --global --add safe.directory /workspace
-}
 
-
->>>>>>> 968e3bc7
 # Run project-specific installations
 install_project_tools() {
     echo "🛠️ Installing project-specific tools..."
